--- conflicted
+++ resolved
@@ -498,11 +498,7 @@
         bool
             True if mol matches conditions to remove, False otherwise.
         """
-<<<<<<< HEAD
         if smiles is None:
-=======
-        if not smiles:
->>>>>>> 1a5e8cef
             return False
         if '*' in smiles:
             return False
